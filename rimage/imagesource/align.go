--- conflicted
+++ resolved
@@ -84,11 +84,7 @@
 	if err != nil {
 		return nil, err
 	}
-<<<<<<< HEAD
-	return &DepthComposed{color, depth, dcaligner, attrs.GetBool("debug", false), attrs.GetBool("debug", false), logger}, nil
-=======
 	return &DepthComposed{color, depth, dcaligner, attrs.GetBool("aligned", false), attrs.GetBool("debug", false), logger}, nil
->>>>>>> 29499f21
 }
 
 func (dc *DepthComposed) Close() error {
